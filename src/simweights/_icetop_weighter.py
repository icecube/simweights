--- conflicted
+++ resolved
@@ -9,11 +9,7 @@
 
 from ._generation_surface import GenerationSurface, generation_surface
 from ._powerlaw import PowerLaw
-<<<<<<< HEAD
-from ._spatial import CircleInjector, SineSquaredThetaCircleInjector
-=======
 from ._spatial import NaturalRateCylinder
->>>>>>> 10e3c8ce
 from ._utils import get_column, get_table
 from ._weighter import Weighter
 
@@ -29,13 +25,8 @@
             get_column(table, "min_energy")[i],
             get_column(table, "max_energy")[i],
         )
-<<<<<<< HEAD
-        spatial = CircleInjector(
-        #spatial = SineSquaredThetaCircleInjector(  ## <-- the new one is not ready for primetime yet...
-=======
         spatial = NaturalRateCylinder(
             0,  # set cylinder height to 0 to get simple surface plane
->>>>>>> 10e3c8ce
             get_column(table, "sampling_radius")[i],
             np.cos(get_column(table, "max_zenith")[i]),
             np.cos(get_column(table, "min_zenith")[i]),
